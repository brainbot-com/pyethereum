--- conflicted
+++ resolved
@@ -49,11 +49,7 @@
         self.db = databases[dbfile]
         
     def __get_state(self,node,key):
-<<<<<<< HEAD
         if self.debug: print 'nk',encode_node(node),key
-=======
-        if self.debug: print ('nk',node.encode('hex'),key)
->>>>>>> c0f5a772
         if len(key) == 0 or not node:
             return node
         curnode = self.lookup(node)
@@ -90,11 +86,7 @@
         else: return self.__delete_state(node,key)
 
     def __insert_state(self,node,key,value):
-<<<<<<< HEAD
         if self.debug: print 'ins', encode_node(node), key
-=======
-        if self.debug: print ('ins', node.encode('hex'), key)
->>>>>>> c0f5a772
         if len(key) == 0:
             return value
         else:
@@ -134,11 +126,7 @@
                 return self.__put(newnode)
     
     def __delete_state(self,node,key):
-<<<<<<< HEAD
         if self.debug: print 'dnk', encode_node(node), key
-=======
-        if self.debug: print ('dnk', node.encode('hex'), key)
->>>>>>> c0f5a772
         if len(key) == 0 or not node:
             return ''
         else:
