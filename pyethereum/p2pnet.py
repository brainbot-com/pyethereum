--- conflicted
+++ resolved
@@ -244,16 +244,8 @@
                 # ping silent peer
                 logger.debug('pinging silent peer {0}'.format(peer))
                 logger.debug(
-<<<<<<< HEAD
                     '# connected peers: {0}/{1}'.format(len(self.connected_peers), num_peers))
-              
-=======
-                    '# connected peers: {0}/{1}'
-                    .format(len(self.connected_peers), num_peers))
-                logger.debug(
-                    '# candidates: {0}'
-                    .format(len(self.get_known_peer_addresses())))
->>>>>>> d38e3aab
+
                 with peer.lock:
                     peer.protocol.send_Ping(peer)
                     peer.last_pinged = now
