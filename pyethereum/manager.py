import rlp
from blocks import Block
from transactions import Transaction
import threading
import Queue
import logging
from sha3 import sha3_256

logger = logging.getLogger(__name__)

rlp_hash =  lambda data: sha3_256(rlp.encode(data)).digest()
rlp_hash_hex = lambda data: sha3_256(rlp.encode(data)).hexdigest()

class ChainProxy():
    """
    abstract external access to the blockchain
    stateless, queues are shared between all instances

    Will we have an  API?
    http://forum.ethereum.org/discussion/247/how-will-the-outside-api-be-like
    """

    chain_queue = Queue.Queue()

    def __init__(self):
        self.network_queue = NetworkProxy.network_queue

    def add_blocks(self, blocks):
        print "chainmanager add blocks", [rlp_hash(b) for b in blocks]
        self.chain_queue.put(('add_blocks', blocks))

    def add_transactions(self, transactions):
        self.chain_queue.put(('add_transactions', transactions))

    def request_blocks(self, block_hashes, peer):
        self.chain_queue.put(('request_blocks', block_hashes, peer.id()))

    def request_transactions(self, peer):
        self.chain_queue.put(('request_transactions', peer.id()))

    def pingpong(self, reply=False):
        self.chain_queue.put(('pingpong', reply))

    def pop_message(self):
        try:
            return self.network_queue.get(timeout=.1)
        except Queue.Empty:
            return None


class NetworkProxy():
    """
    abstracts access to the network
    stateless, queues are shared between all instances
    """
    network_queue = Queue.Queue()

    def __init__(self):
        self.chain_queue = ChainProxy.chain_queue

    def send_blocks(self, blks, peer_id=False):
        "broadcast if no peer specified"

    def send_transactions(self, transactions, peer_id=False):
        "broadcast if no peer specified"
        self.network_queue.put('send_transactions', transactions, peer_id)

    def send_not_in_chain(self, hash, peer_id):
        "broadcast if no peer specified"
        pass

<<<<<<< HEAD
    def send_get_chain(self, count=1, parents_H=[]):
        self.network_queue.put(('get_chain', count, parents_H))

=======
>>>>>>> d38e3aab
    def pingpong(self, reply=False):
        self.network_queue.put(('pingpong', reply))

    def pop_message(self):
        try:
            return self.chain_queue.get(timeout=.1)
        except Queue.Empty:
            return None


class ChainManager(threading.Thread):
    """
    Manages the chain and requests to it.
    """
    def __init__(self, config):
        threading.Thread.__init__(self)
        self._stopped = False
        self.lock = threading.Lock()
        self.network = NetworkProxy()
        # self.blockchain = blockchain
        self.transactions = set()
        self.dummy_blockchain = dict() # hash > block

    def bootstrap_blockchain(self):
        # genesis block
        # http://etherchain.org/#/block/ab6b9a5613970faa771b12d449b2e9bb925ab7a369f0a4b86b286e9d540099cf
        if len(self.dummy_blockchain):
            return
        genesis_H = 'ab6b9a5613970faa771b12d449b2e9bb925ab7a369f0a4b86b286e9d540099cf'.decode('hex')
        self.network.send_get_chain(count=1, parents_H=[genesis_H])


    def stop(self):
        with self.lock:
            if self._stopped:
                return
            self._stopped = True

    def stopped(self):
        with self.lock:
            return self._stopped

    def run(self):
        while not self.stopped():
            self.process_queue()
            self.mine()

    def mine(self):
        "in the meanwhile mine a bit, not efficient though"
        pass

    def rcv_blocks(self, blocks):

        new_blocks_H = set()        
        # memorize
        for block in blocks:
            h = rlp_hash(block) 
            print self, "rcv_blocks:",  rlp_hash_hex(block) 
            if not h in self.dummy_blockchain:
                new_blocks_H.add(h)
                self.dummy_blockchain[h] = block
        # ask for children                
        for h in new_blocks_H:
            print self, "rcv_blocks: ask for child block", h.encode('hex')
            self.network.send_get_chain(1, [h])



    def process_queue(self):
        msg = self.network.pop_message()
        if not msg:
            return
        cmd, data = msg[0], msg[1:]

        logger.debug('%r received %s datalen:%d' % (self, cmd, len(data)))
        if cmd == "add_blocks":
<<<<<<< HEAD
            print self, "add_blocks in queue seen"
            self.rcv_blocks(data)
=======
            self.transactions = set()
>>>>>>> d38e3aab
        elif cmd == "add_transactions":
            tx_list = data[0]
            for tx in tx_list:
                self.transactions.add(tx)
        elif cmd == "request_blocks":
            pass
        elif cmd == 'request_transactions':
            peer_id = data[0]
            self.network.send_transactions(self.transactions, peer_id)

        elif cmd == 'pingpong':
            reply = data
            logger.debug('%r received pingpong(reply=%r)' % (self, reply))
            if reply:
                self.network.pingpong()
        else:
            raise Exception('unknown commad')<|MERGE_RESOLUTION|>--- conflicted
+++ resolved
@@ -69,12 +69,9 @@
         "broadcast if no peer specified"
         pass
 
-<<<<<<< HEAD
     def send_get_chain(self, count=1, parents_H=[]):
         self.network_queue.put(('get_chain', count, parents_H))
 
-=======
->>>>>>> d38e3aab
     def pingpong(self, reply=False):
         self.network_queue.put(('pingpong', reply))
 
@@ -151,12 +148,8 @@
 
         logger.debug('%r received %s datalen:%d' % (self, cmd, len(data)))
         if cmd == "add_blocks":
-<<<<<<< HEAD
             print self, "add_blocks in queue seen"
             self.rcv_blocks(data)
-=======
-            self.transactions = set()
->>>>>>> d38e3aab
         elif cmd == "add_transactions":
             tx_list = data[0]
             for tx in tx_list:
